import importlib
import logging
from typing import Dict, Union, Any, List, Mapping

import GPy
import matplotlib.pyplot as plt
import numpy as np
from GPy.kern import Kern
from matplotlib.figure import Figure
from safeopt import SafeOptSwarm

from openmodelica_microgrid_gym.agents.staticctrl import StaticControlAgent
from openmodelica_microgrid_gym.agents.util import MutableParams
<<<<<<< HEAD
from openmodelica_microgrid_gym.auxiliaries import Controller
from openmodelica_microgrid_gym.env import EmptyHistory, ModelicaEnv

import matplotlib.pyplot as plt

import numpy as np
=======
from openmodelica_microgrid_gym.aux_ctl import Controller
>>>>>>> a0cf8782

logger = logging.getLogger(__name__)


class SafeOptAgent(StaticControlAgent):
    def __init__(self, mutable_params: Union[dict, list], abort_reward: int, kernel: Kern, gp_params: Dict[str, Any],
<<<<<<< HEAD
                 ctrls: Dict[str, Controller],
                 observation_action_mapping: dict, history=EmptyHistory(), env: ModelicaEnv = None):
=======
                 ctrls: List[Controller],
                 obs_template: Mapping[str, List[Union[List[str], np.ndarray]]], obs_varnames: List[str] = None,
                 **kwargs):
>>>>>>> a0cf8782
        """
        Agent to execute safeopt algorithm (https://arxiv.org/abs/1509.01066) to control the environment by using
        auxiliary controllers and Gaussian process to adopt the controller parameters (mutable_params) to safely
        increase the performance.

        :param mutable_params: safe inital controller parameters to adopt
        :param abort_reward: factor to multiply with the initial reward to give back an abort_reward-times higher
               negative reward in case of limit exceeded
        :param kernel: kernel for the Gaussian process unsing GPy
        :param gp_params: kernel parameters like bounds and lengthscale
        :param ctrls: Controllers that are feed with the observations and exert actions on the environment
<<<<<<< HEAD
        :param observation_action_mapping: form controller keys to observation keys, whose observation values will be
         passed to the controller
        :param history:Storage of internal data
        :param env: reference to the environment (only needed when used in internal act function)
=======
        :param obs_template:
            Template describing how the observation array should be transformed and passed to the internal controllers.
            The key must match the name field of an internal controller.
            The values are a list of:
                - list of strings
                    - matching variable names of the state
                    - must match self.obs_varnames
                    - will be substituted by the values on runtime
                    - will be passed as an np.array of floats to the controller
                - np.ndarray of floats (to be passed statically to the controller)
                - a mixture of static and dynamic values in one parameter is not supported for performance reasons.
            The values will be passed as parameters to the controllers step function.
        :param obs_varnames: list of variable names that match the values of the observations
         passed in the act function. Will be automatically set by the Runner class
>>>>>>> a0cf8782
        """
        self.params = MutableParams(
            list(mutable_params.values()) if isinstance(mutable_params, dict) else mutable_params)
        self.kernel = kernel
        self.bounds = gp_params['bounds']
        self.noise_var = gp_params['noise_var']
        self.prior_mean = gp_params['prior_mean']
        self.safe_threshold = gp_params['safe_threshold']
        self.explore_threshold = gp_params['explore_threshold']

        self.abort_reward = abort_reward
        self.episode_reward = None
        self.optimizer = None
        self.inital_performance = None
        self.last_best_performance = None
        self.performance = None

        self._iterations = 0
<<<<<<< HEAD
        super().__init__(ctrls, observation_action_mapping, history, env)
=======

        super().__init__(ctrls, obs_template, obs_varnames, **kwargs)
>>>>>>> a0cf8782
        self.history.cols = ['J', 'Params']

    def reset(self):
        """
        Resets the kernel, episodic reward and the optimizer
        """
        # reinstantiate kernel

        kernel_params = self.kernel.to_dict()
        cls_name = kernel_params['class']
        mod = importlib.import_module('.'.join(cls_name.split('.')[:-1]))
        cls = getattr(mod, cls_name.split('.')[-1])
        remaining_params = {k: v for k, v in kernel_params.items() if k not in {'class', 'useGPU'}}
        self.kernel = cls(**remaining_params)

        self.params.reset()
        self.optimizer = None
        self.episode_reward = 0
        self.inital_performance = None
        self.last_best_performance = None
        self.performance = None

        self._iterations = 0

        return super().reset()

    def observe(self, reward, terminated):
        """
        Makes an observation of the enviroment.
        If terminated, then caclulates the performance and the next values for the parameters using safeopt

        :param reward: reward of the simulation step
        :param terminated: True if episode is over or aborted
        :return:
        """
        self._iterations += 1
        self.episode_reward += reward or 0
        if terminated:
            # calculate MSE, divide Summed error by length of measurement
            self.performance = self.episode_reward / self._iterations
            # safeopt update step
            self.update_params()
            # reset for new episode
            self.prepare_episode()
        # on other steps we don't need to do anything

    def update_params(self):
        """
        Sets up the Gaussian process in the first episodes, updates the parameters in the following.
        """
        if self.optimizer is None:
            # First Iteration
            # self.inital_Performance = 1 / self.episode_reward

            # Norm for Safe-point
            # J = 1 / self.episode_reward / self.inital_Performance

<<<<<<< HEAD
            J = self.inital_Performance
=======
            self.last_best_performance = self.performance
>>>>>>> a0cf8782

            # Define Mean "Offset": Like BK: Assume Mean = Threshold (BK = 0, now = 20% below first (safe) J: means: if
            # new Performance is 20 % lower than the inital we assume as unsafe)
            mf = GPy.core.Mapping(len(self.bounds), 1)
            mf.f = lambda x: self.prior_mean * self.performance
            mf.update_gradients = lambda a, b: 0
            mf.gradients_X = lambda a, b: 0

            gp = GPy.models.GPRegression(np.array([self.params[:]]),  # noqa
                                         np.array([[self.performance]]), self.kernel,
                                         noise_var=self.noise_var, mean_function=mf)
            self.optimizer = SafeOptSwarm(gp, self.safe_threshold * self.performance, bounds=self.bounds,
                                          threshold=self.explore_threshold * self.performance)

        else:
            if np.isnan(self.episode_reward):
                # set r to doubled (negative!) initial reward
                self.episode_reward = self.abort_reward * self.inital_performance
                # toDo: set reward to -inf and stop agent?
                # warning mit logger
                logger.warning('UNSAFE! Limit exceeded, epsiode abort, give a reward of {} times the'
                               'initial reward'.format(self.abort_reward))

            self.optimizer.add_new_data_point(self.params[:], self.performance)

        self.history.append([self.performance, self.params[:]])
        self.params[:] = self.optimizer.optimize()

        if self.has_improved:
            # if performance has improved store the current last index of the df
            self.best_episode = self.history.df.shape[0] - 1

            self.last_best_performance = self.performance

    def render(self) -> Figure:
        """
        Renders the results for the performance
        """
        figure, ax = plt.subplots()
        self.optimizer.plot(1000, figure=figure)

        # mark best performance in green
        y, x = self.history.df.loc[self.best_episode, ['J', 'Params']]

        if len(x) == 1:
            ax.scatter([x], [y], s=20 * 10, marker='x', linewidths=3, color='g')
        elif len(x) == 2:
            ax.plot(x[0], x[1], 'og')
        else:
            logger.warning('Choose appropriate numer of control parameters')

        plt.show()
        return figure

    def prepare_episode(self):
        """
        Prepares the next episode; reset iteration counting variable and call superclass to reset controllers
        """
        self._iterations = 0

        super().prepare_episode()

    @property
    def has_improved(self) -> bool:
        """
        Defines if the performance increased or stays constant

        :return: True, if performance was increased or equal, else False
        """
        return self.performance >= self.last_best_performance<|MERGE_RESOLUTION|>--- conflicted
+++ resolved
@@ -11,30 +11,16 @@
 
 from openmodelica_microgrid_gym.agents.staticctrl import StaticControlAgent
 from openmodelica_microgrid_gym.agents.util import MutableParams
-<<<<<<< HEAD
-from openmodelica_microgrid_gym.auxiliaries import Controller
-from openmodelica_microgrid_gym.env import EmptyHistory, ModelicaEnv
-
-import matplotlib.pyplot as plt
-
-import numpy as np
-=======
 from openmodelica_microgrid_gym.aux_ctl import Controller
->>>>>>> a0cf8782
 
 logger = logging.getLogger(__name__)
 
 
 class SafeOptAgent(StaticControlAgent):
     def __init__(self, mutable_params: Union[dict, list], abort_reward: int, kernel: Kern, gp_params: Dict[str, Any],
-<<<<<<< HEAD
-                 ctrls: Dict[str, Controller],
-                 observation_action_mapping: dict, history=EmptyHistory(), env: ModelicaEnv = None):
-=======
                  ctrls: List[Controller],
                  obs_template: Mapping[str, List[Union[List[str], np.ndarray]]], obs_varnames: List[str] = None,
                  **kwargs):
->>>>>>> a0cf8782
         """
         Agent to execute safeopt algorithm (https://arxiv.org/abs/1509.01066) to control the environment by using
         auxiliary controllers and Gaussian process to adopt the controller parameters (mutable_params) to safely
@@ -46,12 +32,6 @@
         :param kernel: kernel for the Gaussian process unsing GPy
         :param gp_params: kernel parameters like bounds and lengthscale
         :param ctrls: Controllers that are feed with the observations and exert actions on the environment
-<<<<<<< HEAD
-        :param observation_action_mapping: form controller keys to observation keys, whose observation values will be
-         passed to the controller
-        :param history:Storage of internal data
-        :param env: reference to the environment (only needed when used in internal act function)
-=======
         :param obs_template:
             Template describing how the observation array should be transformed and passed to the internal controllers.
             The key must match the name field of an internal controller.
@@ -66,7 +46,6 @@
             The values will be passed as parameters to the controllers step function.
         :param obs_varnames: list of variable names that match the values of the observations
          passed in the act function. Will be automatically set by the Runner class
->>>>>>> a0cf8782
         """
         self.params = MutableParams(
             list(mutable_params.values()) if isinstance(mutable_params, dict) else mutable_params)
@@ -85,12 +64,8 @@
         self.performance = None
 
         self._iterations = 0
-<<<<<<< HEAD
-        super().__init__(ctrls, observation_action_mapping, history, env)
-=======
 
         super().__init__(ctrls, obs_template, obs_varnames, **kwargs)
->>>>>>> a0cf8782
         self.history.cols = ['J', 'Params']
 
     def reset(self):
@@ -148,11 +123,7 @@
             # Norm for Safe-point
             # J = 1 / self.episode_reward / self.inital_Performance
 
-<<<<<<< HEAD
-            J = self.inital_Performance
-=======
             self.last_best_performance = self.performance
->>>>>>> a0cf8782
 
             # Define Mean "Offset": Like BK: Assume Mean = Threshold (BK = 0, now = 20% below first (safe) J: means: if
             # new Performance is 20 % lower than the inital we assume as unsafe)
