"""
The Tests in this file are high level integration tests.
Based on a pre-packed and fixed application example it is verified that the simulated state and action trajectories match expected values. 
If the simulated system behavior changes against baseline a problem within the software toolchain is likely. 
"""

import gym
import numpy as np
import pandas as pd
import pytest
from pytest import approx

from openmodelica_microgrid_gym import Runner, Agent
from openmodelica_microgrid_gym.agents import StaticControlAgent
from openmodelica_microgrid_gym.agents.util import MutableFloat
from openmodelica_microgrid_gym.aux_ctl import *
from openmodelica_microgrid_gym.util import flatten


@pytest.fixture
def agent():
    delta_t = 1e-4
    nomFreq = 50
    nomVoltPeak = 230 * 1.414
    iLimit = 30
    DroopGain = 40000.0  # W/Hz
    QDroopGain = 1000.0  # VAR/V

    mutable_params = dict(voltP=MutableFloat(25e-3), voltI=MutableFloat(60))

    ctrl = []
    # Voltage PI parameters for the current sourcing inverter
    voltage_dqp_iparams = PI_params(kP=mutable_params['voltP'], kI=mutable_params['voltI'], limits=(-iLimit, iLimit))
    # Current PI parameters for the voltage sourcing inverter
    current_dqp_iparams = PI_params(kP=0.012, kI=90, limits=(-1, 1))
    # Droop of the active power Watt/Hz, delta_t
    droop_param = DroopParams(DroopGain, 0.005, nomFreq)
    # Droop of the reactive power VAR/Volt Var.s/Volt
    qdroop_param = DroopParams(QDroopGain, 0.002, nomVoltPeak)
    ctrl.append(MultiPhaseDQ0PIPIController(voltage_dqp_iparams, current_dqp_iparams, delta_t, droop_param,
                                            qdroop_param, name='master'))

    # Discrete controller implementation for a DQ based Current controller for the current sourcing inverter
    # Current PI parameters for the current sourcing inverter
    current_dqp_iparams = PI_params(kP=0.005, kI=200, limits=(-1, 1))
    # PI params for the PLL in the current forming inverter
    pll_params = PLLParams(kP=10, kI=200, limits=(-10000, 10000), f_nom=nomFreq)
    # Droop of the active power Watts/Hz, W.s/Hz
    droop_param = InverseDroopParams(DroopGain, 0, nomFreq, tau_filt=0.04)
    # Droop of the reactive power VAR/Volt Var.s/Volt
    qdroop_param = InverseDroopParams(100, 0, nomVoltPeak, tau_filt=0.01)
    ctrl.append(MultiPhaseDQCurrentController(current_dqp_iparams, pll_params, delta_t, iLimit,
                                              droop_param, qdroop_param, name='slave'))

    # validate that parameters can be changed later on
    agent = StaticControlAgent(ctrl, {'master': [[f'lc1.inductor{i + 1}.i' for i in range(3)],
                                                 [f'lc1.capacitor{i + 1}.v' for i in range(3)]],
                                      'slave': [[f'lcl1.inductor{i + 1}.i' for i in range(3)],
                                                [f'lcl1.capacitor{i + 1}.v' for i in range(3)],
                                                np.zeros(3)]})
    return mutable_params, agent


@pytest.fixture()
def env():
    model_input = ['i1p1', 'i1p2', 'i1p3', 'i2p1', 'i2p2', 'i2p3']
    conf = {'lc1': [['inductor1.i', 'inductor2.i', 'inductor3.i'],
                    ['capacitor1.v', 'capacitor2.v', 'capacitor3.v']],
            'lcl1': [['inductor1.i', 'inductor2.i', 'inductor3.i'],
                     ['capacitor1.v', 'capacitor2.v', 'capacitor3.v']]}
    env = gym.make('openmodelica_microgrid_gym:ModelicaEnv_test-v1',
                   viz_mode=None,
<<<<<<< HEAD
                   model_path='OpenModelica_Microgrids/test.fmu',
=======
                   model_path='omg_grid/test.fmu',
>>>>>>> 209d07cc
                   max_episode_steps=100,
                   model_input=model_input,
                   model_output=conf)

    return env, model_input, flatten(conf)


def test_main(agent, env):
    env, _, out_params = env
    runner = Runner(agent[1], env)
    runner.run(1)
    # env.history.df.to_hdf('tests/test_main.hd5', 'hist')
    df = env.history.df.head(100)
    df = df.reindex(sorted(df.columns), axis=1)
    df2 = pd.read_hdf('tests/test_main.hd5', 'hist').head(100)  # noqa
    df2 = df2.reindex(sorted(df2.columns), axis=1)
    assert df[out_params].to_numpy() == approx(df2[out_params].to_numpy(), 5e-2)


def test_main_paramchange(agent, env):
    params, agent = agent
    env, _, out_params = env
    runner = Runner(agent, env)
    params['voltP'].val = 4
    runner.run(1)
    # env.history.df.to_hdf('tests/test_main2.hd5', 'hist')
    df = env.history.df.head(50)
    df = df.reindex(sorted(df.columns), axis=1)
    df2 = pd.read_hdf('tests/test_main.hd5', 'hist').head(50)  # noqa
    df2 = df2.reindex(sorted(df2.columns), axis=1)
    assert df[out_params].to_numpy() != approx(df2[out_params].to_numpy(), 5e-3)

    df2 = pd.read_hdf('tests/test_main2.hd5', 'hist').head(50)  # noqa
    df2 = df2.reindex(sorted(df2.columns), axis=1)
    assert df[out_params].to_numpy() == approx(df2[out_params].to_numpy(), 5e-2)


def test_simpleagent(env):
    np.random.seed(1)
    env, inputs, out_params = env

    class RndAgent(Agent):
        def act(self, obs: pd.Series) -> np.ndarray:
            return np.random.random(len(inputs))

    agent = RndAgent()
    runner = Runner(agent, env)
    runner.run(1)

    # env.history.df.to_hdf('tests/test_main3.hd5', 'hist')
    df = env.history.df.head(50)
    df = df.reindex(sorted(df.columns), axis=1)
    df2 = pd.read_hdf('tests/test_main3.hd5', 'hist').head(50)  # noqa
    df2 = df2.reindex(sorted(df2.columns), axis=1)
    assert df[out_params].to_numpy() == approx(df2[out_params].to_numpy(), 5e-3)<|MERGE_RESOLUTION|>--- conflicted
+++ resolved
@@ -70,11 +70,7 @@
                      ['capacitor1.v', 'capacitor2.v', 'capacitor3.v']]}
     env = gym.make('openmodelica_microgrid_gym:ModelicaEnv_test-v1',
                    viz_mode=None,
-<<<<<<< HEAD
-                   model_path='OpenModelica_Microgrids/test.fmu',
-=======
                    model_path='omg_grid/test.fmu',
->>>>>>> 209d07cc
                    max_episode_steps=100,
                    model_input=model_input,
                    model_output=conf)
