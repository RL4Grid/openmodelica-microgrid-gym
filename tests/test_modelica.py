"""
Testing the Environment using simple action inputs and verifying the simulation result.
"""

import gym
import numpy as np
import pytest
from pytest import approx


@pytest.fixture
def env():
    env = gym.make('openmodelica_microgrid_gym:ModelicaEnv_test-v1',
                   viz_mode=None,
<<<<<<< HEAD
                   model_path='OpenModelica_Microgrids/test.fmu',
=======
                   model_path='omg_grid/test.fmu',
>>>>>>> 209d07cc
                   model_input=['i1p1', 'i1p2', 'i1p3', 'i2p1', 'i2p2', 'i2p3'],
                   model_output={'lc1': [['inductor1.i', 'inductor2.i', 'inductor3.i'],
                                         ['capacitor1.v', 'capacitor2.v', 'capacitor3.v']],
                                 'lcl1': [['inductor1.i', 'inductor2.i', 'inductor3.i'],
                                          ['capacitor1.v', 'capacitor2.v', 'capacitor3.v']]})
    return env


def test_reset(env):
    assert np.array_equal(np.zeros(12), env.reset())


def test_step(env):
    np.random.seed(1)
    env.reset()
    obs, r, done, _ = env.step(np.random.random(6))
    assert obs == approx([3.54844812e+01, 6.15702788e+01, -5.85093688e-02, 1.72978825e+02,
                          2.85563336e+02, 3.29671269e+00, 2.53610151e+01, 1.19274553e+01,
                          7.83990524e+00, 1.42650770e+02, 8.74848857e+01, 3.90866066e+01])
    assert r == 1
    assert not done


def test_proper_reset(env):
    np.random.seed(1)
    actions = np.random.random((100, 6))
    env.reset()
    for a in actions:
        env.step(a)
    state = str(env) + str(env.history.df)

    env.reset()
    for a in actions:
        env.step(a)
    assert state == str(env) + str(env.history.df)


def test_params_simple():
    def fun(t):
        return t + 1

    np.random.seed(1)
    env = gym.make('openmodelica_microgrid_gym:ModelicaEnv_test-v1',
                   viz_mode=None,
                   max_episode_steps=100,
<<<<<<< HEAD
                   model_path='OpenModelica_Microgrids/test.fmu',
=======
                   model_path='omg_grid/test.fmu',
>>>>>>> 209d07cc
                   model_params=dict(i1p1=lambda t: np.sin(t), i1p2=3, i1p3=fun),
                   model_input=['i2p1', 'i2p2', 'i2p3'],
                   model_output={'lc1': [['inductor1.i', 'inductor2.i', 'inductor3.i'],
                                         ['capacitor1.v', 'capacitor2.v', 'capacitor3.v']],
                                 'lcl1': [['inductor1.i', 'inductor2.i', 'inductor3.i'],
                                          ['capacitor1.v', 'capacitor2.v', 'capacitor3.v']]})
    env.reset()
    obs, r, done, _ = env.step(np.random.random(3))
    assert obs == approx([-3.08472072e-01, 2.56346548e+02, 8.56263731e+01, 1.46876784e+01,
                          1.19315365e+03, 3.89265210e+02, 3.54071687e+01, 5.89398985e+01,
                          -7.29991175e-01, 1.76505718e+02, 4.10540511e+02, 3.52688013e+01])
    assert r == 1
    assert not done<|MERGE_RESOLUTION|>--- conflicted
+++ resolved
@@ -12,11 +12,7 @@
 def env():
     env = gym.make('openmodelica_microgrid_gym:ModelicaEnv_test-v1',
                    viz_mode=None,
-<<<<<<< HEAD
-                   model_path='OpenModelica_Microgrids/test.fmu',
-=======
                    model_path='omg_grid/test.fmu',
->>>>>>> 209d07cc
                    model_input=['i1p1', 'i1p2', 'i1p3', 'i2p1', 'i2p2', 'i2p3'],
                    model_output={'lc1': [['inductor1.i', 'inductor2.i', 'inductor3.i'],
                                          ['capacitor1.v', 'capacitor2.v', 'capacitor3.v']],
@@ -62,11 +58,7 @@
     env = gym.make('openmodelica_microgrid_gym:ModelicaEnv_test-v1',
                    viz_mode=None,
                    max_episode_steps=100,
-<<<<<<< HEAD
-                   model_path='OpenModelica_Microgrids/test.fmu',
-=======
                    model_path='omg_grid/test.fmu',
->>>>>>> 209d07cc
                    model_params=dict(i1p1=lambda t: np.sin(t), i1p2=3, i1p3=fun),
                    model_input=['i2p1', 'i2p2', 'i2p3'],
                    model_output={'lc1': [['inductor1.i', 'inductor2.i', 'inductor3.i'],
